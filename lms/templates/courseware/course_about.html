--- conflicted
+++ resolved
@@ -5,16 +5,6 @@
   from django.conf import settings
   from student.models import UserProfile
   from edxmako.shortcuts import marketing_link
-<<<<<<< HEAD
-
-  if settings.FEATURES.get('ENABLE_SHOPPING_CART'):
-      cart_link = reverse('shoppingcart.views.show_cart')
-  else:
-      cart_link = ""
-
-
-=======
->>>>>>> f30ad29b
 %>
 <%namespace name='static' file='../static_content.html'/>
 <%! from microsite_configuration import microsite %>
@@ -48,7 +38,6 @@
       event.preventDefault();
     });
 
-<<<<<<< HEAD
     sneakpeek_handler = function(jqXHR) {
       if (jqXHR.status == 200) {
         location.href = "${course_target}";
@@ -69,10 +58,7 @@
       event.preventDefault();
     });
 
-    % if settings.FEATURES.get('ENABLE_SHOPPING_CART') and settings.FEATURES.get('ENABLE_PAID_COURSE_REGISTRATION'):
-=======
     % if is_shopping_cart_enabled:
->>>>>>> f30ad29b
       add_course_complete_handler = function(jqXHR, textStatus) {
         if (jqXHR.status == 200) {
           location.href = "${cart_link}";
@@ -360,20 +346,6 @@
                 </span>
             </li>
             % endif
-<<<<<<< HEAD
-      
-            ##<li><div class="icon length"></div><p>${_('Course Length')}</p><span class="course-length">${_('{number} weeks').format(number=15)}</span></li>
-            
-            <li>
-                <i class="icon icon-money"></i>
-                <p>${_("Price")}</p>
-                <span>${course_display_price}</span>
-            </li>
-            
-            % if get_course_about_section(course, "prerequisites"):
-              <li class="prerequisites"><div class="icon prereq"></div><p>${_("Prerequisites")}</p><span class="start-date">${get_course_about_section(course, "prerequisites")}</span></li>
-            % endif
-=======
 
           % if get_course_about_section(course, "effort"):
             <li><i class="icon icon-pencil"></i><p>${_("Estimated Effort")}</p><span class="start-date">${get_course_about_section(course, "effort")}</span></li>
@@ -381,10 +353,15 @@
 
           ##<li><i class="icon icon-time"></i><p>${_('Course Length')}</p><span class="course-length">${_('{number} weeks').format(number=15)}</span></li>
 
+          <li>
+              <i class="icon icon-money"></i>
+              <p>${_("Price")}</p>
+              <span>${course_display_price}</span>
+          </li>
+
           % if get_course_about_section(course, "prerequisites"):
             <li class="prerequisites"><i class="icon icon-book"></i><p>${_("Prerequisites")}</p><span class="start-date">${get_course_about_section(course, "prerequisites")}</span></li>
           % endif
->>>>>>> f30ad29b
         </ol>
       % if self.stanford_theme_enabled():
           <%include file="theme-course_about_research.html" />
